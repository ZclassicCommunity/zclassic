--- conflicted
+++ resolved
@@ -1,10 +1,6 @@
-<<<<<<< HEAD
-ZClassic 2.1.1-1
-=======
+
 ZClassic 2.1.1-2
-<img align="right" width="120" height="80" src="doc/imgs/logo.png">
->>>>>>> c385d7bf
-===========
+
 
 ## What is ZClassic?
 
