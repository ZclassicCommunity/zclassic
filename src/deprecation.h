// Copyright (c) 2017 The Zcash developers
// Distributed under the MIT software license, see the accompanying
// file COPYING or http://www.opensource.org/licenses/mit-license.php.

#ifndef ZCASH_DEPRECATION_H
#define ZCASH_DEPRECATION_H

// Deprecation policy:
// * Shut down 16 weeks' worth of blocks after the estimated release block height.
// * A warning is shown during the 2 weeks' worth of blocks prior to shut down.
<<<<<<< HEAD
static const int APPROX_RELEASE_HEIGHT = 480623;
=======
static const int APPROX_RELEASE_HEIGHT = 504600;
>>>>>>> a8d4a221
static const int WEEKS_UNTIL_DEPRECATION = 16;
static const int DEPRECATION_HEIGHT = APPROX_RELEASE_HEIGHT + (WEEKS_UNTIL_DEPRECATION * 7 * 24 * 24);

// Number of blocks before deprecation to warn users
static const int DEPRECATION_WARN_LIMIT = 14 * 24 * 24; // 2 weeks

/**
 * Checks whether the node is deprecated based on the current block height, and
 * shuts down the node with an error if so (and deprecation is not disabled for
 * the current client version). Warning and error messages are sent to the debug
 * log, the metrics UI, and (if configured) -alertnofity.
 *
 * fThread means run -alertnotify in a free-running thread.
 */
void EnforceNodeDeprecation(int nHeight, bool forceLogging=false, bool fThread=true);

#endif // ZCASH_DEPRECATION_H<|MERGE_RESOLUTION|>--- conflicted
+++ resolved
@@ -8,11 +8,7 @@
 // Deprecation policy:
 // * Shut down 16 weeks' worth of blocks after the estimated release block height.
 // * A warning is shown during the 2 weeks' worth of blocks prior to shut down.
-<<<<<<< HEAD
-static const int APPROX_RELEASE_HEIGHT = 480623;
-=======
-static const int APPROX_RELEASE_HEIGHT = 504600;
->>>>>>> a8d4a221
+static const int APPROX_RELEASE_HEIGHT = 494989;
 static const int WEEKS_UNTIL_DEPRECATION = 16;
 static const int DEPRECATION_HEIGHT = APPROX_RELEASE_HEIGHT + (WEEKS_UNTIL_DEPRECATION * 7 * 24 * 24);
 
