--- conflicted
+++ resolved
@@ -108,11 +108,7 @@
         consensus.vUpgrades[Consensus::UPGRADE_SAPLING].nActivationHeight = 476969;
 
         // The best chain should have at least this much work.
-<<<<<<< HEAD
         consensus.nMinimumChainWork = uint256S("0x000000000000000000000000000000000000000000000000000721bfb84aedeb");
-=======
-        consensus.nMinimumChainWork = uint256S("0x00000000000000000000000000000000000000000000000000c12875ded911cf");
->>>>>>> a8d4a221
 
         /**
          * The message start string should be awesome! ⓩ❤
@@ -180,7 +176,6 @@
 
         checkpointData = (CCheckpointData) {
             boost::assign::map_list_of
-<<<<<<< HEAD
             ( 0, consensus.hashGenesisBlock)
             ( 30000, uint256S("0x000000005c2ad200c3c7c8e627f67b306659efca1268c9bb014335fdadc0c392"))
             ( 160000, uint256S("0x000000065093005a1a46ee95d6d66c2b07008220ca64dd3b3a93bbd1945480c0"))
@@ -189,24 +184,6 @@
             1372737,          // * total number of transactions between genesis and last checkpoint
                             //   (the tx=... number in the SetBestChain debug.log lines)
             1689            // * estimated number of transactions per day after checkpoint
-=======
-            (0, consensus.hashGenesisBlock)
-            (2500, uint256S("0x00000006dc968f600be11a86cbfbf7feb61c7577f45caced2e82b6d261d19744"))
-            (15000, uint256S("0x00000000b6bc56656812a5b8dcad69d6ad4446dec23b5ec456c18641fb5381ba"))
-            (67500, uint256S("0x000000006b366d2c1649a6ebb4787ac2b39c422f451880bc922e3a6fbd723616"))
-            (100000, uint256S("0x000000001c5c82cd6baccfc0879e3830fd50d5ede17fa2c37a9a253c610eb285"))
-            (133337, uint256S("0x0000000002776ccfaf06cc19857accf3e20c01965282f916b8a886e3e4a05be9"))
-            (180000, uint256S("0x000000001205b742eac4a1b3959635bdf8aeada078d6a996df89740f7b54351d"))
-            (222222, uint256S("0x000000000cafb9e56445a6cabc8057b57ee6fcc709e7adbfa195e5c7fac61343"))
-            (270000, uint256S("0x00000000025c1cfa0258e33ab050aaa9338a3d4aaa3eb41defefc887779a9729"))
-            (304600, uint256S("0x00000000028324e022a45014c4a4dc51e95d41e6bceb6ad554c5b65d5cea3ea5"))
-            (410100, uint256S("0x0000000002c565958f783a24a4ac17cde898ff525e75ed9baf66861b0b9fcada"))
-            (497000, uint256S("0x0000000000abd333f0acca6ffdf78a167699686d6a7d25c33fca5f295061ffff")),
-            1552501838,     // * UNIX timestamp of last checkpoint block
-            4463933,        // * total number of transactions between genesis and last checkpoint
-                            //   (the tx=... number in the SetBestChain debug.log lines)
-            5173            // * estimated number of transactions per day after checkpoint
->>>>>>> a8d4a221
                             //   total number of tx / (checkpoint block height / (24 * 24))
         };
 
